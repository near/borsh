use std::borrow::Cow;
use std::collections::{BTreeMap, HashMap, HashSet};
use std::convert::TryFrom;
use std::mem::size_of;
use std::{io, io::Write};

const DEFAULT_SERIALIZER_CAPACITY: usize = 1024;

/// A data-structure that can be serialized into binary format by NBOR.
pub trait BorshSerialize {
    fn serialize<W: Write>(&self, writer: &mut W) -> io::Result<()>;

    /// Serialize this instance into a vector of bytes.
    fn try_to_vec(&self) -> io::Result<Vec<u8>> {
        let mut result = Vec::with_capacity(DEFAULT_SERIALIZER_CAPACITY);
        self.serialize(&mut result)?;
        Ok(result)
    }

    /// Whether Self is u8.
    /// NOTE: `Vec<u8>` is the most common use-case for serialization and deserialization, it's
    /// worth handling it as a special case to improve performance.
    /// It's a workaround for specific `Vec<u8>` implementation versus generic `Vec<T>`
    /// implementation. See https://github.com/rust-lang/rfcs/pull/1210 for details.
    #[inline]
    fn is_u8() -> bool {
        false
    }
}

impl BorshSerialize for u8 {
    #[inline]
    fn serialize<W: Write>(&self, writer: &mut W) -> io::Result<()> {
        writer.write_all(std::slice::from_ref(self))
    }

    #[inline]
    fn is_u8() -> bool {
        true
    }
}

macro_rules! impl_for_integer {
    ($type: ident) => {
        impl BorshSerialize for $type {
            #[inline]
            fn serialize<W: Write>(&self, writer: &mut W) -> io::Result<()> {
                writer.write_all(&self.to_le_bytes())
            }
        }
    };
}

impl_for_integer!(i8);
impl_for_integer!(i16);
impl_for_integer!(i32);
impl_for_integer!(i64);
impl_for_integer!(i128);
impl_for_integer!(u16);
impl_for_integer!(u32);
impl_for_integer!(u64);
impl_for_integer!(u128);

// Note NaNs have a portability issue. Specifically, signalling NaNs on MIPS are quiet NaNs on x86,
// and vice-versa. We disallow NaNs to avoid this issue.
macro_rules! impl_for_float {
    ($type: ident) => {
        impl BorshSerialize for $type {
            #[inline]
            fn serialize<W: Write>(&self, writer: &mut W) -> io::Result<()> {
                assert!(
                    !self.is_nan(),
                    "For portability reasons we do not allow to serialize NaNs."
                );
                writer.write_all(&self.to_bits().to_le_bytes())
            }
        }
    };
}

impl_for_float!(f32);
impl_for_float!(f64);

impl BorshSerialize for bool {
    #[inline]
    fn serialize<W: Write>(&self, writer: &mut W) -> io::Result<()> {
        (if *self { 1u8 } else { 0u8 }).serialize(writer)
    }
}

impl<T> BorshSerialize for Option<T>
where
    T: BorshSerialize,
{
    #[inline]
    fn serialize<W: Write>(&self, writer: &mut W) -> io::Result<()> {
        match self {
            None => 0u8.serialize(writer),
            Some(value) => {
                1u8.serialize(writer)?;
                value.serialize(writer)
            }
        }
    }
}

impl<T, E> BorshSerialize for std::result::Result<T, E>
where
    T: BorshSerialize,
    E: BorshSerialize,
{
    #[inline]
    fn serialize<W: Write>(&self, writer: &mut W) -> io::Result<()> {
        match self {
            Err(e) => {
                0u8.serialize(writer)?;
                e.serialize(writer)
            }
            Ok(v) => {
                1u8.serialize(writer)?;
                v.serialize(writer)
            }
        }
    }
}

impl BorshSerialize for str {
    #[inline]
    fn serialize<W: Write>(&self, writer: &mut W) -> io::Result<()> {
        self.as_bytes().serialize(writer)
    }
}

impl BorshSerialize for String {
    #[inline]
    fn serialize<W: Write>(&self, writer: &mut W) -> io::Result<()> {
<<<<<<< HEAD
        writer.write_all(
            &(u32::try_from(self.len()).map_err(|_| io::ErrorKind::InvalidInput)?).to_le_bytes(),
        )?;
        writer.write_all(self.as_bytes())?;
        Ok(())
=======
        self.as_bytes().serialize(writer)
>>>>>>> a2508e6d
    }
}

impl<T> BorshSerialize for [T]
where
    T: BorshSerialize,
{
    #[inline]
    fn serialize<W: Write>(&self, writer: &mut W) -> io::Result<()> {
        writer.write_all(
            &(u32::try_from(self.len()).map_err(|_| io::ErrorKind::InvalidInput)?).to_le_bytes(),
        )?;
        if T::is_u8() && size_of::<T>() == size_of::<u8>() {
            // The code below uses unsafe memory representation from `&[T]` to `&[u8]`.
            // The size of the memory should match because `size_of::<T>() == size_of::<u8>()`.
            //
            // `T::is_u8()` is a workaround for not being able to implement `Vec<u8>` separately.
            let buf = unsafe { std::slice::from_raw_parts(self.as_ptr() as *const u8, self.len()) };
            writer.write_all(buf)?;
        } else {
            for item in self {
                item.serialize(writer)?;
            }
        }
        Ok(())
    }
}

impl<T> BorshSerialize for Cow<'_, T>
where
    T: BorshSerialize + std::borrow::ToOwned + ?Sized,
{
    #[inline]
    fn serialize<W: Write>(&self, writer: &mut W) -> io::Result<()> {
        self.as_ref().serialize(writer)
    }
}

#[cfg(feature = "std")]
impl<T> BorshSerialize for Vec<T>
where
    T: BorshSerialize,
{
    #[inline]
    fn serialize<W: Write>(&self, writer: &mut W) -> io::Result<()> {
        self.as_slice().serialize(writer)
    }
}

#[cfg(feature = "std")]
impl<T> BorshSerialize for HashSet<T>
where
    T: BorshSerialize + PartialOrd,
{
    #[inline]
    fn serialize<W: Write>(&self, writer: &mut W) -> io::Result<()> {
        let mut vec = self.iter().collect::<Vec<_>>();
        vec.sort_by(|a, b| a.partial_cmp(b).unwrap());
        u32::try_from(vec.len())
            .map_err(|_| io::ErrorKind::InvalidInput)?
            .serialize(writer)?;
        for item in vec {
            item.serialize(writer)?;
        }
        Ok(())
    }
}

#[cfg(feature = "std")]
impl<K, V> BorshSerialize for HashMap<K, V>
where
    K: BorshSerialize + PartialOrd,
    V: BorshSerialize,
{
    #[inline]
    fn serialize<W: Write>(&self, writer: &mut W) -> io::Result<()> {
        let mut vec = self.iter().collect::<Vec<_>>();
        vec.sort_by(|(a, _), (b, _)| a.partial_cmp(b).unwrap());
        u32::try_from(vec.len())
            .map_err(|_| io::ErrorKind::InvalidInput)?
            .serialize(writer)?;
        for (key, value) in vec {
            key.serialize(writer)?;
            value.serialize(writer)?;
        }
        Ok(())
    }
}

#[cfg(feature = "std")]
impl<K, V> BorshSerialize for BTreeMap<K, V>
where
    K: BorshSerialize + PartialOrd,
    V: BorshSerialize,
{
    #[inline]
    fn serialize<W: Write>(&self, writer: &mut W) -> io::Result<()> {
        u32::try_from(self.len())
            .map_err(|_| io::ErrorKind::InvalidInput)?
            .serialize(writer)?;
        for (key, value) in self.iter() {
            key.serialize(writer)?;
            value.serialize(writer)?;
        }
        Ok(())
    }
}

#[cfg(feature = "std")]
impl BorshSerialize for std::net::SocketAddr {
    #[inline]
    fn serialize<W: Write>(&self, writer: &mut W) -> io::Result<()> {
        match *self {
            std::net::SocketAddr::V4(ref addr) => {
                0u8.serialize(writer)?;
                addr.serialize(writer)
            }
            std::net::SocketAddr::V6(ref addr) => {
                1u8.serialize(writer)?;
                addr.serialize(writer)
            }
        }
    }
}

#[cfg(feature = "std")]
impl BorshSerialize for std::net::SocketAddrV4 {
    #[inline]
    fn serialize<W: Write>(&self, writer: &mut W) -> io::Result<()> {
        self.ip().serialize(writer)?;
        self.port().serialize(writer)
    }
}

#[cfg(feature = "std")]
impl BorshSerialize for std::net::SocketAddrV6 {
    #[inline]
    fn serialize<W: Write>(&self, writer: &mut W) -> io::Result<()> {
        self.ip().serialize(writer)?;
        self.port().serialize(writer)
    }
}

#[cfg(feature = "std")]
impl BorshSerialize for std::net::Ipv4Addr {
    #[inline]
    fn serialize<W: Write>(&self, writer: &mut W) -> io::Result<()> {
        writer.write_all(&self.octets())
    }
}

#[cfg(feature = "std")]
impl BorshSerialize for std::net::Ipv6Addr {
    #[inline]
    fn serialize<W: Write>(&self, writer: &mut W) -> io::Result<()> {
        writer.write_all(&self.octets())
    }
}

<<<<<<< HEAD
impl BorshSerialize for Box<[u8]> {
    fn serialize<W: Write>(&self, writer: &mut W) -> io::Result<()> {
        u32::try_from(self.len())
            .map_err(|_| io::ErrorKind::InvalidInput)?
            .serialize(writer)?;
        writer.write_all(self)
    }
}

impl<T: BorshSerialize> BorshSerialize for Box<T> {
=======
impl<T: BorshSerialize + ?Sized> BorshSerialize for Box<T> {
>>>>>>> a2508e6d
    fn serialize<W: Write>(&self, writer: &mut W) -> io::Result<()> {
        self.as_ref().serialize(writer)
    }
}

macro_rules! impl_arrays {
    ($($len:expr)+) => {
    $(
        impl<T> BorshSerialize for [T; $len]
        where T: BorshSerialize
        {
            #[inline]
            fn serialize<W: Write>(&self, writer: &mut W) -> io::Result<()> {
                if T::is_u8() && size_of::<T>() == size_of::<u8>() {
                    // The code below uses unsafe memory representation from `&[T]` to `&[u8]`.
                    // The size of the memory should match because `size_of::<T>() == size_of::<u8>()`.
                    //
                    // `T::is_u8()` is a workaround for not being able to implement `[u8; *]` separately.
                    let buf = unsafe { std::slice::from_raw_parts(self.as_ptr() as *const u8, self.len()) };
                    writer.write_all(buf)?;
                } else {
                    for el in self.iter() {
                        el.serialize(writer)?;
                    }
                }
                Ok(())
            }
        }
    )+
    };
}

impl<T> BorshSerialize for [T; 0]
where
    T: BorshSerialize,
{
    #[inline]
    fn serialize<W: Write>(&self, _writer: &mut W) -> io::Result<()> {
        Ok(())
    }
}

impl_arrays!(1 2 3 4 5 6 7 8 9 10 11 12 13 14 15 16 17 18 19 20 21 22 23 24 25 26 27 28 29 30 31 32 64 65 128 256 512 1024 2048);

impl BorshSerialize for () {
    fn serialize<W: Write>(&self, _writer: &mut W) -> io::Result<()> {
        Ok(())
    }
}

macro_rules! impl_tuple {
    ($($idx:tt $name:ident)+) => {
      impl<$($name),+> BorshSerialize for ($($name),+)
      where $($name: BorshSerialize,)+
      {
        #[inline]
        fn serialize<W: Write>(&self, writer: &mut W) -> io::Result<()> {
            $(self.$idx.serialize(writer)?;)+
            Ok(())
        }
      }
    };
}

impl_tuple!(0 T0 1 T1);
impl_tuple!(0 T0 1 T1 2 T2);
impl_tuple!(0 T0 1 T1 2 T2 3 T3);
impl_tuple!(0 T0 1 T1 2 T2 3 T3 4 T4);
impl_tuple!(0 T0 1 T1 2 T2 3 T3 4 T4 5 T5);
impl_tuple!(0 T0 1 T1 2 T2 3 T3 4 T4 5 T5 6 T6);
impl_tuple!(0 T0 1 T1 2 T2 3 T3 4 T4 5 T5 6 T6 7 T7);
impl_tuple!(0 T0 1 T1 2 T2 3 T3 4 T4 5 T5 6 T6 7 T7 8 T8);
impl_tuple!(0 T0 1 T1 2 T2 3 T3 4 T4 5 T5 6 T6 7 T7 8 T8 9 T9);
impl_tuple!(0 T0 1 T1 2 T2 3 T3 4 T4 5 T5 6 T6 7 T7 8 T8 9 T9 10 T10);
impl_tuple!(0 T0 1 T1 2 T2 3 T3 4 T4 5 T5 6 T6 7 T7 8 T8 9 T9 10 T10 11 T11);
impl_tuple!(0 T0 1 T1 2 T2 3 T3 4 T4 5 T5 6 T6 7 T7 8 T8 9 T9 10 T10 11 T11 12 T12);
impl_tuple!(0 T0 1 T1 2 T2 3 T3 4 T4 5 T5 6 T6 7 T7 8 T8 9 T9 10 T10 11 T11 12 T12 13 T13);
impl_tuple!(0 T0 1 T1 2 T2 3 T3 4 T4 5 T5 6 T6 7 T7 8 T8 9 T9 10 T10 11 T11 12 T12 13 T13 14 T14);
impl_tuple!(0 T0 1 T1 2 T2 3 T3 4 T4 5 T5 6 T6 7 T7 8 T8 9 T9 10 T10 11 T11 12 T12 13 T13 14 T14 15 T15);
impl_tuple!(0 T0 1 T1 2 T2 3 T3 4 T4 5 T5 6 T6 7 T7 8 T8 9 T9 10 T10 11 T11 12 T12 13 T13 14 T14 15 T15 16 T16);
impl_tuple!(0 T0 1 T1 2 T2 3 T3 4 T4 5 T5 6 T6 7 T7 8 T8 9 T9 10 T10 11 T11 12 T12 13 T13 14 T14 15 T15 16 T16 17 T17);
impl_tuple!(0 T0 1 T1 2 T2 3 T3 4 T4 5 T5 6 T6 7 T7 8 T8 9 T9 10 T10 11 T11 12 T12 13 T13 14 T14 15 T15 16 T16 17 T17 18 T18);
impl_tuple!(0 T0 1 T1 2 T2 3 T3 4 T4 5 T5 6 T6 7 T7 8 T8 9 T9 10 T10 11 T11 12 T12 13 T13 14 T14 15 T15 16 T16 17 T17 18 T18 19 T19);<|MERGE_RESOLUTION|>--- conflicted
+++ resolved
@@ -134,15 +134,7 @@
 impl BorshSerialize for String {
     #[inline]
     fn serialize<W: Write>(&self, writer: &mut W) -> io::Result<()> {
-<<<<<<< HEAD
-        writer.write_all(
-            &(u32::try_from(self.len()).map_err(|_| io::ErrorKind::InvalidInput)?).to_le_bytes(),
-        )?;
-        writer.write_all(self.as_bytes())?;
-        Ok(())
-=======
         self.as_bytes().serialize(writer)
->>>>>>> a2508e6d
     }
 }
 
@@ -302,20 +294,7 @@
     }
 }
 
-<<<<<<< HEAD
-impl BorshSerialize for Box<[u8]> {
-    fn serialize<W: Write>(&self, writer: &mut W) -> io::Result<()> {
-        u32::try_from(self.len())
-            .map_err(|_| io::ErrorKind::InvalidInput)?
-            .serialize(writer)?;
-        writer.write_all(self)
-    }
-}
-
-impl<T: BorshSerialize> BorshSerialize for Box<T> {
-=======
 impl<T: BorshSerialize + ?Sized> BorshSerialize for Box<T> {
->>>>>>> a2508e6d
     fn serialize<W: Write>(&self, writer: &mut W) -> io::Result<()> {
         self.as_ref().serialize(writer)
     }
